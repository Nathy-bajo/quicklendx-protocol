use crate::errors::QuickLendXError;
<<<<<<< HEAD
use soroban_sdk::{Address, Env, String};
=======
use soroban_sdk::{contracttype, symbol_short, vec, Address, Env, String, Symbol, Vec};
>>>>>>> 9929e0fc

#[contracttype]
pub enum BusinessVerificationStatus {
    Pending,
    Verified,
    Rejected,
}

#[contracttype]
pub struct BusinessVerification {
    pub business: Address,
    pub status: BusinessVerificationStatus,
    pub verified_at: Option<u64>,
    pub verified_by: Option<Address>,
    pub kyc_data: String, // Encrypted KYC data
    pub submitted_at: u64,
    pub rejection_reason: Option<String>,
}

pub struct BusinessVerificationStorage;

impl BusinessVerificationStorage {
    const VERIFICATION_KEY: &'static str = "business_verification";
    const VERIFIED_BUSINESSES_KEY: &'static str = "verified_businesses";
    const PENDING_BUSINESSES_KEY: &'static str = "pending_businesses";
    const REJECTED_BUSINESSES_KEY: &'static str = "rejected_businesses";
    const ADMIN_KEY: &'static str = "admin_address";

    pub fn store_verification(env: &Env, verification: &BusinessVerification) {
        env.storage()
            .instance()
            .set(&verification.business, verification);

        // Add to status-specific lists
        match verification.status {
            BusinessVerificationStatus::Verified => {
                Self::add_to_verified_businesses(env, &verification.business);
            }
            BusinessVerificationStatus::Pending => {
                Self::add_to_pending_businesses(env, &verification.business);
            }
            BusinessVerificationStatus::Rejected => {
                Self::add_to_rejected_businesses(env, &verification.business);
            }
        }
    }

    pub fn get_verification(env: &Env, business: &Address) -> Option<BusinessVerification> {
        env.storage().instance().get(business)
    }

    pub fn update_verification(env: &Env, verification: &BusinessVerification) {
        let old_verification = Self::get_verification(env, &verification.business);

        // Remove from old status list
        if let Some(old_ver) = old_verification {
            match old_ver.status {
                BusinessVerificationStatus::Verified => {
                    Self::remove_from_verified_businesses(env, &verification.business);
                }
                BusinessVerificationStatus::Pending => {
                    Self::remove_from_pending_businesses(env, &verification.business);
                }
                BusinessVerificationStatus::Rejected => {
                    Self::remove_from_rejected_businesses(env, &verification.business);
                }
            }
        }

        // Store new verification
        Self::store_verification(env, verification);
    }

    pub fn is_business_verified(env: &Env, business: &Address) -> bool {
        if let Some(verification) = Self::get_verification(env, business) {
            matches!(verification.status, BusinessVerificationStatus::Verified)
        } else {
            false
        }
    }

    pub fn get_verified_businesses(env: &Env) -> Vec<Address> {
        env.storage()
            .instance()
            .get(&Self::VERIFIED_BUSINESSES_KEY)
            .unwrap_or(vec![env])
    }

    pub fn get_pending_businesses(env: &Env) -> Vec<Address> {
        env.storage()
            .instance()
            .get(&Self::PENDING_BUSINESSES_KEY)
            .unwrap_or(vec![env])
    }

    pub fn get_rejected_businesses(env: &Env) -> Vec<Address> {
        env.storage()
            .instance()
            .get(&Self::REJECTED_BUSINESSES_KEY)
            .unwrap_or(vec![env])
    }

    fn add_to_verified_businesses(env: &Env, business: &Address) {
        let mut verified = Self::get_verified_businesses(env);
        verified.push_back(business.clone());
        env.storage()
            .instance()
            .set(&Self::VERIFIED_BUSINESSES_KEY, &verified);
    }

    fn add_to_pending_businesses(env: &Env, business: &Address) {
        let mut pending = Self::get_pending_businesses(env);
        pending.push_back(business.clone());
        env.storage()
            .instance()
            .set(&Self::PENDING_BUSINESSES_KEY, &pending);
    }

    fn add_to_rejected_businesses(env: &Env, business: &Address) {
        let mut rejected = Self::get_rejected_businesses(env);
        rejected.push_back(business.clone());
        env.storage()
            .instance()
            .set(&Self::REJECTED_BUSINESSES_KEY, &rejected);
    }

    fn remove_from_verified_businesses(env: &Env, business: &Address) {
        let verified = Self::get_verified_businesses(env);
        let mut new_verified = vec![env];
        for addr in verified.iter() {
            if addr != *business {
                new_verified.push_back(addr);
            }
        }
        env.storage()
            .instance()
            .set(&Self::VERIFIED_BUSINESSES_KEY, &new_verified);
    }

    fn remove_from_pending_businesses(env: &Env, business: &Address) {
        let pending = Self::get_pending_businesses(env);
        let mut new_pending = vec![env];
        for addr in pending.iter() {
            if addr != *business {
                new_pending.push_back(addr);
            }
        }
        env.storage()
            .instance()
            .set(&Self::PENDING_BUSINESSES_KEY, &new_pending);
    }

    fn remove_from_rejected_businesses(env: &Env, business: &Address) {
        let rejected = Self::get_rejected_businesses(env);
        let mut new_rejected = vec![env];
        for addr in rejected.iter() {
            if addr != *business {
                new_rejected.push_back(addr);
            }
        }
        env.storage()
            .instance()
            .set(&Self::REJECTED_BUSINESSES_KEY, &new_rejected);
    }

    pub fn set_admin(env: &Env, admin: &Address) {
        env.storage().instance().set(&Self::ADMIN_KEY, admin);
    }

    pub fn get_admin(env: &Env) -> Option<Address> {
        env.storage().instance().get(&Self::ADMIN_KEY)
    }

    pub fn is_admin(env: &Env, address: &Address) -> bool {
        if let Some(admin) = Self::get_admin(env) {
            admin == *address
        } else {
            false
        }
    }
}

pub fn submit_kyc_application(
    env: &Env,
    business: &Address,
    kyc_data: String,
) -> Result<(), QuickLendXError> {
    // Only the business can submit their own KYC
    business.require_auth();

    // Check if business already has a verification record
    if let Some(existing_verification) =
        BusinessVerificationStorage::get_verification(env, business)
    {
        match existing_verification.status {
            BusinessVerificationStatus::Pending => {
                return Err(QuickLendXError::KYCAlreadyPending);
            }
            BusinessVerificationStatus::Verified => {
                return Err(QuickLendXError::KYCAlreadyVerified);
            }
            BusinessVerificationStatus::Rejected => {
                // Allow resubmission if previously rejected
            }
        }
    }

    let verification = BusinessVerification {
        business: business.clone(),
        status: BusinessVerificationStatus::Pending,
        verified_at: None,
        verified_by: None,
        kyc_data,
        submitted_at: env.ledger().timestamp(),
        rejection_reason: None,
    };

    BusinessVerificationStorage::store_verification(env, &verification);
    emit_kyc_submitted(env, business);
    Ok(())
}

pub fn verify_business(
    env: &Env,
    admin: &Address,
    business: &Address,
) -> Result<(), QuickLendXError> {
    // Only admin can verify businesses
    admin.require_auth();
    if !BusinessVerificationStorage::is_admin(env, admin) {
        return Err(QuickLendXError::NotAdmin);
    }

    let mut verification = BusinessVerificationStorage::get_verification(env, business)
        .ok_or(QuickLendXError::KYCNotFound)?;

    if !matches!(verification.status, BusinessVerificationStatus::Pending) {
        return Err(QuickLendXError::InvalidKYCStatus);
    }

    verification.status = BusinessVerificationStatus::Verified;
    verification.verified_at = Some(env.ledger().timestamp());
    verification.verified_by = Some(admin.clone());

    BusinessVerificationStorage::update_verification(env, &verification);
    emit_business_verified(env, business, admin);
    Ok(())
}

pub fn reject_business(
    env: &Env,
    admin: &Address,
    business: &Address,
    reason: String,
) -> Result<(), QuickLendXError> {
    // Only admin can reject businesses
    admin.require_auth();
    if !BusinessVerificationStorage::is_admin(env, admin) {
        return Err(QuickLendXError::NotAdmin);
    }

    let mut verification = BusinessVerificationStorage::get_verification(env, business)
        .ok_or(QuickLendXError::KYCNotFound)?;

    if !matches!(verification.status, BusinessVerificationStatus::Pending) {
        return Err(QuickLendXError::InvalidKYCStatus);
    }

    verification.status = BusinessVerificationStatus::Rejected;
    verification.rejection_reason = Some(reason);

    BusinessVerificationStorage::update_verification(env, &verification);
    emit_business_rejected(env, business, admin);
    Ok(())
}

pub fn get_business_verification_status(
    env: &Env,
    business: &Address,
) -> Option<BusinessVerification> {
    BusinessVerificationStorage::get_verification(env, business)
}

pub fn require_business_verification(env: &Env, business: &Address) -> Result<(), QuickLendXError> {
    if !BusinessVerificationStorage::is_business_verified(env, business) {
        return Err(QuickLendXError::BusinessNotVerified);
    }
    Ok(())
}

// Keep the existing invoice verification function
pub fn verify_invoice_data(
    env: &Env,
    business: &Address,
    amount: i128,
    _currency: &Address,
    due_date: u64,
    description: &String,
) -> Result<(), QuickLendXError> {
    // First check if business is verified
    require_business_verification(env, business)?;

    if amount <= 0 {
        return Err(QuickLendXError::InvalidAmount);
    }
    let current_timestamp = env.ledger().timestamp();
    if due_date <= current_timestamp {
        return Err(QuickLendXError::InvoiceDueDateInvalid);
    }
    if description.len() == 0 {
        return Err(QuickLendXError::InvalidDescription);
    }
    Ok(())
<<<<<<< HEAD
=======
}

// Event emission functions
fn emit_kyc_submitted(env: &Env, business: &Address) {
    env.events().publish(
        (symbol_short!("kyc_sub"),),
        (business.clone(), env.ledger().timestamp()),
    );
}

fn emit_business_verified(env: &Env, business: &Address, admin: &Address) {
    env.events().publish(
        (symbol_short!("bus_ver"),),
        (business.clone(), admin.clone(), env.ledger().timestamp()),
    );
}

fn emit_business_rejected(env: &Env, business: &Address, admin: &Address) {
    env.events().publish(
        (symbol_short!("bus_rej"),),
        (business.clone(), admin.clone(), env.ledger().timestamp()),
    );
>>>>>>> 9929e0fc
}<|MERGE_RESOLUTION|>--- conflicted
+++ resolved
@@ -1,9 +1,5 @@
+use soroban_sdk::{contracttype, symbol_short, vec, Address, Env, String, Symbol, Vec};
 use crate::errors::QuickLendXError;
-<<<<<<< HEAD
-use soroban_sdk::{Address, Env, String};
-=======
-use soroban_sdk::{contracttype, symbol_short, vec, Address, Env, String, Symbol, Vec};
->>>>>>> 9929e0fc
 
 #[contracttype]
 pub enum BusinessVerificationStatus {
@@ -317,11 +313,9 @@
         return Err(QuickLendXError::InvalidDescription);
     }
     Ok(())
-<<<<<<< HEAD
-=======
-}
-
-// Event emission functions
+}
+
+// Event emission functions (from main)
 fn emit_kyc_submitted(env: &Env, business: &Address) {
     env.events().publish(
         (symbol_short!("kyc_sub"),),
@@ -341,5 +335,4 @@
         (symbol_short!("bus_rej"),),
         (business.clone(), admin.clone(), env.ledger().timestamp()),
     );
->>>>>>> 9929e0fc
 }