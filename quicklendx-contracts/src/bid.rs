use soroban_sdk::{contracttype, Address, BytesN, Env, String, Vec, symbol_short};

#[contracttype]
#[derive(Clone, Debug, Eq, PartialEq)]
pub enum BidStatus {
    Placed,
    Withdrawn,
    Accepted,
}

#[contracttype]
#[derive(Clone, Debug, Eq, PartialEq)]
pub struct Bid {
    pub bid_id: BytesN<32>,
    pub invoice_id: BytesN<32>,
    pub investor: Address,
    pub bid_amount: i128,
    pub expected_return: i128,
    pub timestamp: u64,
    pub status: BidStatus,
}

pub struct BidStorage;

impl BidStorage {
    pub fn store_bid(env: &Env, bid: &Bid) {
        env.storage().instance().set(&bid.bid_id, bid);
    }
    pub fn get_bid(env: &Env, bid_id: &BytesN<32>) -> Option<Bid> {
        env.storage().instance().get(bid_id)
    }
    pub fn update_bid(env: &Env, bid: &Bid) {
        env.storage().instance().set(&bid.bid_id, bid);
    }
    pub fn get_bids_for_invoice(env: &Env, invoice_id: &BytesN<32>) -> Vec<BytesN<32>> {
<<<<<<< HEAD
        let key = invoice_id;
        env.storage()
            .instance()
            .get(key)
            .unwrap_or_else(|| Vec::new(env))
=======
        let key = (symbol_short!("bids"), invoice_id.clone());
        env.storage().instance().get(&key).unwrap_or_else(|| Vec::new(env))
>>>>>>> 36928302
    }
    pub fn add_bid_to_invoice(env: &Env, invoice_id: &BytesN<32>, bid_id: &BytesN<32>) {
        let mut bids = Self::get_bids_for_invoice(env, invoice_id);
        bids.push_back(bid_id.clone());
        let key = (symbol_short!("bids"), invoice_id.clone());
        env.storage().instance().set(&key, &bids);
    }
    /// Generates a unique 32-byte bid ID using timestamp and a simple counter.
    /// This approach avoids potential serialization issues with large counters.
    pub fn generate_unique_bid_id(env: &Env) -> BytesN<32> {
        let timestamp = env.ledger().timestamp();
        let counter_key = symbol_short!("bid_cnt");
        let mut counter: u64 = env.storage().instance().get(&counter_key).unwrap_or(0u64);
        counter += 1;
        env.storage().instance().set(&counter_key, &counter);
        
        let mut bytes = [0u8; 32];
        // Add bid prefix to distinguish from other entity types
        bytes[0] = 0xB1; // 'B' for Bid
        bytes[1] = 0xD0; // 'D' for biD
        // Embed timestamp in next 8 bytes
        bytes[2..10].copy_from_slice(&timestamp.to_be_bytes());
        // Embed counter in next 8 bytes
        bytes[10..18].copy_from_slice(&counter.to_be_bytes());
        // Fill remaining bytes with a pattern to ensure uniqueness
        for i in 18..32 {
            bytes[i] = ((timestamp + counter as u64 + 0xB1D0) % 256) as u8;
        }
        BytesN::from_array(env, &bytes)
    }
}<|MERGE_RESOLUTION|>--- conflicted
+++ resolved
@@ -33,16 +33,8 @@
         env.storage().instance().set(&bid.bid_id, bid);
     }
     pub fn get_bids_for_invoice(env: &Env, invoice_id: &BytesN<32>) -> Vec<BytesN<32>> {
-<<<<<<< HEAD
-        let key = invoice_id;
-        env.storage()
-            .instance()
-            .get(key)
-            .unwrap_or_else(|| Vec::new(env))
-=======
         let key = (symbol_short!("bids"), invoice_id.clone());
         env.storage().instance().get(&key).unwrap_or_else(|| Vec::new(env))
->>>>>>> 36928302
     }
     pub fn add_bid_to_invoice(env: &Env, invoice_id: &BytesN<32>, bid_id: &BytesN<32>) {
         let mut bids = Self::get_bids_for_invoice(env, invoice_id);
