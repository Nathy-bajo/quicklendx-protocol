--- conflicted
+++ resolved
@@ -5,95 +5,90 @@
 #[derive(Copy, Clone, Debug, Eq, PartialEq, PartialOrd, Ord)]
 #[repr(u32)]
 pub enum QuickLendXError {
-    // Invoice errors (1000-1099)
-    InvoiceNotFound = 1000,
-    InvoiceAlreadyExists = 1001,
-    InvoiceNotAvailableForFunding = 1002,
-    InvoiceAlreadyFunded = 1003,
-    InvoiceAmountInvalid = 1004,
-    InvoiceDueDateInvalid = 1005,
-    InvoiceNotVerified = 1006,
-    InvoiceNotFunded = 1007,
-    InvoiceAlreadyPaid = 1008,
-    InvoiceAlreadyDefaulted = 1009,
+ // Invoice errors (1000-1099)
+ InvoiceNotFound = 1000,
+ InvoiceAlreadyExists = 1001,
+ InvoiceNotAvailableForFunding = 1002,
+ InvoiceAlreadyFunded = 1003,
+ InvoiceAmountInvalid = 1004,
+ InvoiceDueDateInvalid = 1005,
+ InvoiceNotVerified = 1006,
+ InvoiceNotFunded = 1007,
+ InvoiceAlreadyPaid = 1008,
+ InvoiceAlreadyDefaulted = 1009,
 
-    // Authorization errors (1100-1199)
-    Unauthorized = 1100,
-    NotBusinessOwner = 1101,
-    NotInvestor = 1102,
-    NotAdmin = 1103,
+ // Authorization errors (1100-1199)
+ Unauthorized = 1100,
+ NotBusinessOwner = 1101,
+ NotInvestor = 1102,
+ NotAdmin = 1103,
 
-    // Validation errors (1200-1299)
-    InvalidAmount = 1200,
-    InvalidAddress = 1201,
-    InvalidCurrency = 1202,
-    InvalidTimestamp = 1203,
-    InvalidDescription = 1204,
+ // Validation errors (1200-1299)
+ InvalidAmount = 1200,
+ InvalidAddress = 1201,
+ InvalidCurrency = 1202,
+ InvalidTimestamp = 1203,
+ InvalidDescription = 1204,
 
-    // Storage errors (1300-1399)
-    StorageError = 1300,
-    StorageKeyNotFound = 1301,
+ // Storage errors (1300-1399)
+ StorageError = 1300,
+ StorageKeyNotFound = 1301,
 
-    // Business logic errors (1400-1499)
-    InsufficientFunds = 1400,
-    InvalidStatus = 1401,
-    OperationNotAllowed = 1402,
+ // Business logic errors (1400-1499)
+ InsufficientFunds = 1400,
+ InvalidStatus = 1401,
+ OperationNotAllowed = 1402,
 
-<<<<<<< HEAD
-    // Rating errors (1500-1599)
-    InvalidRating = 1500,
-    NotFunded = 1501,
-    AlreadyRated = 1502,
-    NotRater = 1503,
-=======
-    // KYC/Verification errors (1500-1599)
-    BusinessNotVerified = 1500,
-    KYCAlreadyPending = 1501,
-    KYCAlreadyVerified = 1502,
-    KYCNotFound = 1503,
-    InvalidKYCStatus = 1504,
->>>>>>> 9929e0fc
+ // Rating errors (1500-1599, from feat-invoice_rating_system)
+ InvalidRating = 1500,
+ NotFunded = 1501,
+ AlreadyRated = 1502,
+ NotRater = 1503,
+
+ // KYC/Verification errors (1600-1699, from main)
+ BusinessNotVerified = 1600,
+ KYCAlreadyPending = 1601,
+ KYCAlreadyVerified = 1602,
+ KYCNotFound = 1603,
+ InvalidKYCStatus = 1604,
 }
 
 impl From<QuickLendXError> for Symbol {
-    fn from(error: QuickLendXError) -> Self {
-        match error {
-            QuickLendXError::InvoiceNotFound => symbol_short!("INV_NF"),
-            QuickLendXError::InvoiceAlreadyExists => symbol_short!("INV_EX"),
-            QuickLendXError::InvoiceNotAvailableForFunding => symbol_short!("INV_NA"),
-            QuickLendXError::InvoiceAlreadyFunded => symbol_short!("INV_FD"),
-            QuickLendXError::InvoiceAmountInvalid => symbol_short!("INV_AI"),
-            QuickLendXError::InvoiceDueDateInvalid => symbol_short!("INV_DI"),
-            QuickLendXError::InvoiceNotVerified => symbol_short!("INV_NV"),
-            QuickLendXError::InvoiceNotFunded => symbol_short!("INV_NF"),
-            QuickLendXError::InvoiceAlreadyPaid => symbol_short!("INV_PD"),
-            QuickLendXError::InvoiceAlreadyDefaulted => symbol_short!("INV_DF"),
-            QuickLendXError::Unauthorized => symbol_short!("UNAUTH"),
-            QuickLendXError::NotBusinessOwner => symbol_short!("NOT_OWN"),
-            QuickLendXError::NotInvestor => symbol_short!("NOT_INV"),
-            QuickLendXError::NotAdmin => symbol_short!("NOT_ADM"),
-            QuickLendXError::InvalidAmount => symbol_short!("INV_AMT"),
-            QuickLendXError::InvalidAddress => symbol_short!("INV_ADR"),
-            QuickLendXError::InvalidCurrency => symbol_short!("INV_CR"),
-            QuickLendXError::InvalidTimestamp => symbol_short!("INV_TM"),
-            QuickLendXError::InvalidDescription => symbol_short!("INV_DS"),
-            QuickLendXError::StorageError => symbol_short!("STORE"),
-            QuickLendXError::StorageKeyNotFound => symbol_short!("KEY_NF"),
-            QuickLendXError::InsufficientFunds => symbol_short!("INSUF"),
-            QuickLendXError::InvalidStatus => symbol_short!("INV_ST"),
-            QuickLendXError::OperationNotAllowed => symbol_short!("OP_NA"),
-<<<<<<< HEAD
-            QuickLendXError::InvalidRating => symbol_short!("INV_RT"),
-            QuickLendXError::NotFunded => symbol_short!("NOT_FD"),
-            QuickLendXError::AlreadyRated => symbol_short!("ALR_RT"),
-            QuickLendXError::NotRater => symbol_short!("NOT_RT"),
-=======
-            QuickLendXError::BusinessNotVerified => symbol_short!("BUS_NV"),
-            QuickLendXError::KYCAlreadyPending => symbol_short!("KYC_PD"),
-            QuickLendXError::KYCAlreadyVerified => symbol_short!("KYC_VF"),
-            QuickLendXError::KYCNotFound => symbol_short!("KYC_NF"),
-            QuickLendXError::InvalidKYCStatus => symbol_short!("KYC_IS"),
->>>>>>> 9929e0fc
-        }
-    }
+ fn from(error: QuickLendXError) -> Self {
+ match error {
+ QuickLendXError::InvoiceNotFound => symbol_short!("INV_NF"),
+ QuickLendXError::InvoiceAlreadyExists => symbol_short!("INV_EX"),
+ QuickLendXError::InvoiceNotAvailableForFunding => symbol_short!("INV_NA"),
+ QuickLendXError::InvoiceAlreadyFunded => symbol_short!("INV_FD"),
+ QuickLendXError::InvoiceAmountInvalid => symbol_short!("INV_AI"),
+ QuickLendXError::InvoiceDueDateInvalid => symbol_short!("INV_DI"),
+ QuickLendXError::InvoiceNotVerified => symbol_short!("INV_NV"),
+ QuickLendXError::InvoiceNotFunded => symbol_short!("INV_NF"),
+ QuickLendXError::InvoiceAlreadyPaid => symbol_short!("INV_PD"),
+ QuickLendXError::InvoiceAlreadyDefaulted => symbol_short!("INV_DF"),
+ QuickLendXError::Unauthorized => symbol_short!("UNAUTH"),
+ QuickLendXError::NotBusinessOwner => symbol_short!("NOT_OWN"),
+ QuickLendXError::NotInvestor => symbol_short!("NOT_INV"),
+ QuickLendXError::NotAdmin => symbol_short!("NOT_ADM"),
+ QuickLendXError::InvalidAmount => symbol_short!("INV_AMT"),
+ QuickLendXError::InvalidAddress => symbol_short!("INV_ADR"),
+ QuickLendXError::InvalidCurrency => symbol_short!("INV_CR"),
+ QuickLendXError::InvalidTimestamp => symbol_short!("INV_TM"),
+ QuickLendXError::InvalidDescription => symbol_short!("INV_DS"),
+ QuickLendXError::StorageError => symbol_short!("STORE"),
+ QuickLendXError::StorageKeyNotFound => symbol_short!("KEY_NF"),
+ QuickLendXError::InsufficientFunds => symbol_short!("INSUF"),
+ QuickLendXError::InvalidStatus => symbol_short!("INV_ST"),
+ QuickLendXError::OperationNotAllowed => symbol_short!("OP_NA"),
+ QuickLendXError::InvalidRating => symbol_short!("INV_RT"),
+ QuickLendXError::NotFunded => symbol_short!("NOT_FD"),
+ QuickLendXError::AlreadyRated => symbol_short!("ALR_RT"),
+ QuickLendXError::NotRater => symbol_short!("NOT_RT"),
+ QuickLendXError::BusinessNotVerified => symbol_short!("BUS_NV"),
+ QuickLendXError::KYCAlreadyPending => symbol_short!("KYC_PD"),
+ QuickLendXError::KYCAlreadyVerified => symbol_short!("KYC_VF"),
+ QuickLendXError::KYCNotFound => symbol_short!("KYC_NF"),
+ QuickLendXError::InvalidKYCStatus => symbol_short!("KYC_IS"),
+ }
+ }
 }