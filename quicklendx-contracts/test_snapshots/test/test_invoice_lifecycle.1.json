--- conflicted
+++ resolved
@@ -47,7 +47,7 @@
                     "storage": [
                       {
                         "key": {
-                          "bytes": "0000000000000000000000000000000000000000000000000000000000000000"
+                          "bytes": "1a4e000000000000000000000000000000004e4e4e4e4e4e4e4e4e4e4e4e4e4e"
                         },
                         "val": {
                           "map": [
@@ -130,7 +130,7 @@
                                 "symbol": "id"
                               },
                               "val": {
-                                "bytes": "0000000000000000000000000000000000000000000000000000000000000000"
+                                "bytes": "1a4e000000000000000000000000000000004e4e4e4e4e4e4e4e4e4e4e4e4e4e"
                               }
                             },
                             {
@@ -180,8 +180,6 @@
                       },
                       {
                         "key": {
-<<<<<<< HEAD
-=======
                           "symbol": "inv_cnt"
                         },
                         "val": {
@@ -190,13 +188,12 @@
                       },
                       {
                         "key": {
->>>>>>> 36928302
                           "symbol": "paid"
                         },
                         "val": {
                           "vec": [
                             {
-                              "bytes": "0000000000000000000000000000000000000000000000000000000000000000"
+                              "bytes": "1a4e000000000000000000000000000000004e4e4e4e4e4e4e4e4e4e4e4e4e4e"
                             }
                           ]
                         }
@@ -219,9 +216,6 @@
                       },
                       {
                         "key": {
-<<<<<<< HEAD
-                          "address": "CAAAAAAAAAAAAAAAAAAAAAAAAAAAAAAAAAAAAAAAAAAAAAAAAAAAFCT4"
-=======
                           "vec": [
                             {
                               "symbol": "business"
@@ -230,12 +224,11 @@
                               "address": "CAAAAAAAAAAAAAAAAAAAAAAAAAAAAAAAAAAAAAAAAAAAAAAAAAAAFCT4"
                             }
                           ]
->>>>>>> 36928302
                         },
                         "val": {
                           "vec": [
                             {
-                              "bytes": "0000000000000000000000000000000000000000000000000000000000000000"
+                              "bytes": "1a4e000000000000000000000000000000004e4e4e4e4e4e4e4e4e4e4e4e4e4e"
                             }
                           ]
                         }
